/*
 * This file is part of libsidplayfp, a SID player engine.
 *
 * Copyright 2011-2014 Leandro Nini <drfiemost@users.sourceforge.net>
 * Copyright 2007-2010 Antti Lankila
 * Copyright 2000 Simon White
 *
 * This program is free software; you can redistribute it and/or modify
 * it under the terms of the GNU General Public License as published by
 * the Free Software Foundation; either version 2 of the License, or
 * (at your option) any later version.
 *
 * This program is distributed in the hope that it will be useful,
 * but WITHOUT ANY WARRANTY; without even the implied warranty of
 * MERCHANTABILITY or FITNESS FOR A PARTICULAR PURPOSE.  See the
 * GNU General Public License for more details.
 *
 * You should have received a copy of the GNU General Public License
 * along with this program; if not, write to the Free Software
 * Foundation, Inc., 51 Franklin Street, Fifth Floor, Boston, MA  02110-1301, USA.
 */

#include "mmu.h"

class Bank;

MMU::MMU(EventContext *context, Bank* ioBank) :
    context(*context),
    loram(false),
    hiram(false),
    charen(false),
    ioBank(ioBank),
    zeroRAMBank(this, &ramBank),
    videoSwitch(0)
{
    cpuReadMap[0] = &zeroRAMBank;
    cpuWriteMap[0] = &zeroRAMBank;

    for (int i = 1; i < 16; i++)
    {
        cpuReadMap[i] = &ramBank;
        cpuWriteMap[i] = &ramBank;
    }
}

void MMU::setCpuPort (int state)
{
    loram = (state & 1) != 0;
    hiram = (state & 2) != 0;
    charen = (state & 4) != 0;
    updateMappingPHI2();
}

void MMU::updateMappingPHI2()
{
    cpuReadMap[0xe] = cpuReadMap[0xf] = hiram ? (Bank*)&kernalRomBank : &ramBank;
    cpuReadMap[0xa] = cpuReadMap[0xb] = (loram && hiram) ? (Bank*)&basicRomBank : &ramBank;

    if (charen && (loram || hiram))
    {
        cpuReadMap[0xd] = cpuWriteMap[0xd] = ioBank;
    }
    else
    {
        cpuReadMap[0xd] = (!charen && (loram || hiram)) ? (Bank*)&characterRomBank : &ramBank;
        cpuWriteMap[0xd] = &ramBank;
    }
}

void MMU::reset()
{
    ramBank.reset();
    zeroRAMBank.reset();

    // Reset the ROMs to undo the hacks applied
    kernalRomBank.reset();
    basicRomBank.reset();

    updateMappingPHI2();
<<<<<<< HEAD

    // Copy in power on settings.  These were created by running
    // the kernel reset routine and storing the usefull values
    // from $0000-$03ff.  Format is:
    // -offset byte (bit 7 indicates presence rle byte)
    // -rle count byte (bit 7 indicates compression used)
    // data (single byte) or quantity represented by uncompressed count
    // -all counts and offsets are 1 less than they should be
    //if (m_tuneInfo.compatibility >= SIDTUNE_COMPATIBILITY_R64)
    {
        uint_least16_t addr = 0;
        for (unsigned int i = 0; i < sizeof (POWERON);)
        {
            uint8_t off   = POWERON[i++];
            uint8_t count = 0;
            bool compressed = false;

            // Determine data count/compression
            if (off & 0x80)
            {
                // fixup offset
                off  &= 0x7f;
                count = POWERON[i++];
                if (count & 0x80)
                {
                    // fixup count
                    count &= 0x7f;
                    compressed = true;
                }
            }

            // Fix count off by ones (see format details)
            count++;
            addr += off;

            // Extract compressed data
            if (compressed)
            {
                const uint8_t data = POWERON[i++];
                while (count-- > 0)
                {
                    ramBank.poke(addr++, data);
                }
            }
            // Extract uncompressed data
            else
            {
                while (count-- > 0)
                {
                    ramBank.poke(addr++, POWERON[i++]);
                }
            }
        }
    }

    // Set PAL/NTSC switch
    ramBank.poke(0x02a6, videoSwitch);
=======
>>>>>>> 4f2202a5
}<|MERGE_RESOLUTION|>--- conflicted
+++ resolved
@@ -77,64 +77,7 @@
     basicRomBank.reset();
 
     updateMappingPHI2();
-<<<<<<< HEAD
-
-    // Copy in power on settings.  These were created by running
-    // the kernel reset routine and storing the usefull values
-    // from $0000-$03ff.  Format is:
-    // -offset byte (bit 7 indicates presence rle byte)
-    // -rle count byte (bit 7 indicates compression used)
-    // data (single byte) or quantity represented by uncompressed count
-    // -all counts and offsets are 1 less than they should be
-    //if (m_tuneInfo.compatibility >= SIDTUNE_COMPATIBILITY_R64)
-    {
-        uint_least16_t addr = 0;
-        for (unsigned int i = 0; i < sizeof (POWERON);)
-        {
-            uint8_t off   = POWERON[i++];
-            uint8_t count = 0;
-            bool compressed = false;
-
-            // Determine data count/compression
-            if (off & 0x80)
-            {
-                // fixup offset
-                off  &= 0x7f;
-                count = POWERON[i++];
-                if (count & 0x80)
-                {
-                    // fixup count
-                    count &= 0x7f;
-                    compressed = true;
-                }
-            }
-
-            // Fix count off by ones (see format details)
-            count++;
-            addr += off;
-
-            // Extract compressed data
-            if (compressed)
-            {
-                const uint8_t data = POWERON[i++];
-                while (count-- > 0)
-                {
-                    ramBank.poke(addr++, data);
-                }
-            }
-            // Extract uncompressed data
-            else
-            {
-                while (count-- > 0)
-                {
-                    ramBank.poke(addr++, POWERON[i++]);
-                }
-            }
-        }
-    }
 
     // Set PAL/NTSC switch
     ramBank.poke(0x02a6, videoSwitch);
-=======
->>>>>>> 4f2202a5
 }